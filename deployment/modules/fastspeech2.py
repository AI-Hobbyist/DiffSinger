--- conflicted
+++ resolved
@@ -75,11 +75,7 @@
         durations = durations * (tokens > 0)
         mel2ph = self.lr(durations)
         f0 = f0 * (mel2ph > 0)
-<<<<<<< HEAD
-        
-=======
-        mel2ph = mel2ph[..., None].repeat((1, 1, hparams['hidden_size']))
->>>>>>> 2a10f271
+
         if self.use_variance_scaling:
             dur_embed = self.dur_embed(torch.log(1 + durations.float())[:, :, None])
         else:
@@ -116,7 +112,7 @@
 
         if self.use_variance_embeds:
             variance_embeds = torch.stack([
-                self.variance_embeds[v_name](variances[v_name][:, :, None]) 
+                self.variance_embeds[v_name](variances[v_name][:, :, None])
                 * self.variance_scaling_factor[v_name]
                 for v_name in self.variance_embed_list
             ], dim=-1).sum(-1)
